--- conflicted
+++ resolved
@@ -29,11 +29,8 @@
     continent?: string;
     job?: string;
     zodiac?: string;
-<<<<<<< HEAD
+    languages?: string;
     subjects?: string;
-=======
-    languages?: string;
->>>>>>> ba49db1a
     guild_id: string;
     createdAt: Date;
     updatedAt: Date;
@@ -52,11 +49,6 @@
     continent: String,
     job: String,
     zodiac: String,
-<<<<<<< HEAD
-    subjects: String,
-=======
-    languages: String,
->>>>>>> ba49db1a
     guild_id: {
         type: String,
         required: true
