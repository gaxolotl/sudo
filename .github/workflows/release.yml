name: Releases
on:
  push:
    branches:
      - main

permissions:
  contents: write

jobs:
  build:
    if: github.repository_owner == 'onesoft-sudo'

    strategy:
      matrix:
        os: [ubuntu-latest, macos-latest]

    runs-on: ${{ matrix.os }}

    steps:
      - uses: actions/checkout@v4

      - name: Use Node.js 21.x
        uses: actions/setup-node@v4
        with:
          node-version: 21.x

      - name: Install Programs, Libraries and Tools (Linux)
        run: |
          sudo apt update;
          sudo apt install build-essential libcurl4 libcurl4-gnutls-dev -y;
        if: matrix.os == 'ubuntu-latest'

      - name: Install Programs, Libraries and Tools (macOS)
        run: brew install curl pkg-config cairo pango libpng jpeg giflib librsvg
        if: matrix.os == 'macos-latest'

      - name: "Install Native Libraries"
        run: |
          git clone https://github.com/Cogmasters/concord;
          cd concord;
          make;
          sudo make install;
          cd ..;

      - name: "Build Native Libraries with GNU Make"
        run: make

      - name: "Build with BlazeBuild"
        run: ./blazew build

      - name: "Package the build output files"
        run: |
          OS="${{ matrix.os }}";
          mkdir sudobot-release-${OS};
          mv build sudobot-release-${OS};
          mv src sudobot-release-${OS};
          mkdir sudobot-release-${OS}/lib;
          mv lib/build sudobot-release-${OS}/lib/build;
          tar -cvzf sudobot-release-${OS}-incomplete.tar.gz sudobot-release-${OS};

      - name: Upload Release Artifacts
        uses: actions/upload-artifact@v4
        with:
          name: sudobot-release-${{ matrix.os }}-incomplete
          path: |
            ./sudobot-release-${{ matrix.os }}-incomplete.tar.gz

  release:
    needs: [build]
    if: github.repository_owner == 'onesoft-sudo'
    runs-on: ubuntu-latest

    steps:
      - uses: actions/checkout@v4

      - name: Prepare Git
        run: |
          echo "${{ secrets.COMMIT_GPG_KEY }}" > private.key
          gpg --import private.key
          rm -f private.key
          git config --global user.signingkey "6AE7B08C68169452"
          git config --global commit.gpgsign true

      - name: Conventional Release Action
        id: auto_release
<<<<<<< HEAD
        uses: onesoft-sudo/conventional-release-action@v1.2.6
=======
        uses: onesoft-sudo/conventional-release-action@main
>>>>>>> 9e537a29
        with:
          version-json-file: "./package.json"
          git-user-name: "Conventional Release Action"
          git-user-email: rakinar2@onesoftnet.eu.org
          commit-message-format: "release: v%s [skip ci]"
          git-sign-off: true
          changelog-file: CHANGELOG.md
          changelog-format: markdown
          allowed-commit-types: feat,fix,refactor,perf,ci,build,test,revert,chore,release,deps

      - name: Download Linux Release Artifact
        uses: actions/download-artifact@v2
        with:
          name: sudobot-release-ubuntu-latest-incomplete

      - name: Download macOS Release Artifact
        uses: actions/download-artifact@v2
        with:
          name: sudobot-release-macos-latest-incomplete

      - name: Extract Artifacts
        run: |
          tar -xvzf sudobot-release-ubuntu-latest-incomplete.tar.gz;
          tar -xvzf sudobot-release-macos-latest-incomplete.tar.gz;

      - name: Rename Artifacts
        run: |
          mv sudobot-release-ubuntu-latest sudobot-release-linux;
          mv sudobot-release-macos-latest sudobot-release-darwin;

      - name: Add package.json to Incomplete Artifacts
        run: |
          cp package.json sudobot-release-linux/package.json;
          cp package.json sudobot-release-darwin/package.json;

      - name: Re-package Artifacts
        run: |
          tar -cvzf sudobot-release-linux.tar.gz sudobot-release-linux;
          tar -cvzf sudobot-release-darwin.tar.gz sudobot-release-darwin;

      - name: Create Release
        id: create_release
        uses: ncipollo/release-action@v1
        if: ${{ steps.auto_release.outputs.tag != '' }}
        env:
          GITHUB_TOKEN: ${{ secrets.__TOKEN }}
        with:
          tag: ${{ steps.auto_release.outputs.tag }}
          name: ${{ steps.auto_release.outputs.tag }}
          body: ${{ steps.auto_release.outputs.release_notes }}
          artifactContentType: application/x-gzip
          artifacts: ./sudobot-release-linux.tar.gz,./sudobot-release-darwin.tar.gz<|MERGE_RESOLUTION|>--- conflicted
+++ resolved
@@ -84,11 +84,7 @@
 
       - name: Conventional Release Action
         id: auto_release
-<<<<<<< HEAD
-        uses: onesoft-sudo/conventional-release-action@v1.2.6
-=======
         uses: onesoft-sudo/conventional-release-action@main
->>>>>>> 9e537a29
         with:
           version-json-file: "./package.json"
           git-user-name: "Conventional Release Action"
